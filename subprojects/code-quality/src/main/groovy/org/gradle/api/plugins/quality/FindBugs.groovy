--- conflicted
+++ resolved
@@ -267,11 +267,8 @@
             .withOmitVisitors(getOmitVisitors())
             .withExcludeFilter(getExcludeFilter())
             .withIncludeFilter(getIncludeFilter())
-<<<<<<< HEAD
             .withExcludeBugsFilter(getExcludeBugsFilter())
-=======
             .withExtraArgs(getExtraArgs())
->>>>>>> 83a5c5a3
             .configureReports(getReports())
 
         return specBuilder.build()
